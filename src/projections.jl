# find expression of projections on cones and their derivatives here:
#   https://stanford.edu/~boyd/papers/pdf/cone_prog_refine.pdf


"""
    projection_on_set(::DefaultDistance, v::AbstractVector{T}, ::MOI.Zeros) where {T}

projection of vector `v` on zero cone i.e. K = {0}
"""
function projection_on_set(::DefaultDistance, v::AbstractVector{T}, ::MOI.Zeros) where {T}
    return FillArrays.Zeros{T}(size(v))
end

"""
    projection_on_set(::AbstractDistance, ::MOI.Reals, v::Array{T}) where {T}

projection of vector `v` on real cone i.e. K = R
"""
function projection_on_set(::DefaultDistance, v::AbstractVector{T}, ::MOI.Reals) where {T}
    return v
end

function projection_on_set(::DefaultDistance, v::T, set::MOI.EqualTo) where {T}
    return zero(T) + set.value
end

function projection_on_set(::DefaultDistance, v::T, set::MOI.LessThan) where {T}
    return min(v, MOI.constant(set))
end

function projection_on_set(::DefaultDistance, v::T, set::MOI.GreaterThan) where {T}
    return max(v, MOI.constant(set))
end

"""
    projection_on_set(::DefaultDistance, v::AbstractVector{T}, ::MOI.Nonnegatives) where {T}

projection of vector `v` on Nonnegative cone i.e. K = R^n+
"""
function projection_on_set(::DefaultDistance, v::AbstractVector{T}, ::MOI.Nonnegatives) where {T}
    return max.(v, zero(T))
end

"""
    projection_on_set(::DefaultDistance, v::AbstractVector{T}, ::MOI.Nonpositives) where {T}

projection of vector `v` on Nonpositive cone i.e. K = R^n-
"""
function projection_on_set(::DefaultDistance, v::AbstractVector{T}, ::MOI.Nonpositives) where {T}
    return min.(v, zero(T))
end

"""
    projection_on_set(::NormedEpigraphDistance{p}, v::AbstractVector{T}, ::MOI.SecondOrderCone) where {T}

projection of vector `v` on second order cone i.e. K = {(t, x) ∈ R+ × Rn |  ||x|| ≤ t }
"""
function projection_on_set(::NormedEpigraphDistance{p}, v::AbstractVector{T}, ::MOI.SecondOrderCone) where {p, T}
    t = v[1]
    x = v[2:length(v)]
    norm_x = LinearAlgebra.norm(x, p)
    if norm_x <= t
        return copy(v)
    elseif norm_x <= -t
        return zeros(T, size(v))
    end
    result = zeros(T, size(v))
    result[1] = one(T)
    result[2:length(v)] = x / norm_x
    result *= (norm_x + t) / 2
    return result
end

function projection_on_set(::DefaultDistance, v::AbstractVector{T}, cone::MOI.SecondOrderCone) where {T}
    return projection_on_set(NormedEpigraphDistance{2}(), v, cone)
end

"""
    projection_on_set(::DefaultDistance, v::AbstractVector{T}, ::MOI.PositiveSemidefiniteConeTriangle) where {T}

projection of vector `v` on positive semidefinite cone i.e. K = S^n⨥
"""
function projection_on_set(::DefaultDistance, v::AbstractVector{T}, ::MOI.PositiveSemidefiniteConeTriangle) where {T}
    dim = isqrt(2*length(v))
    X = unvec_symm(v, dim)
    λ, U = LinearAlgebra.eigen(X)
    D = LinearAlgebra.Diagonal(max.(λ, 0))
    return vec_symm(U * D * U')
end

"""
    unvec_symm(x, dim)

Returns a dim-by-dim symmetric matrix corresponding to `x`.

`x` is a vector of length dim*(dim + 1)/2, corresponding to a symmetric matrix
```
X = [ X11  X12 ... X1k
      X21  X22 ... X2k
      ...
      Xk1  Xk2 ... Xkk ],
```
where `vec(X) = (X11, X12, X22, X13, X23, X33, ..., Xkk)`.

### Note on inner products

Note that the scalar product for the symmetric matrix in its vectorized form is
the sum of the pairwise product of the diagonal entries plus twice the sum of
the pairwise product of the upper diagonal entries; see [p. 634, 1].
Therefore, this transformation breaks inner products:
```
dot(unvec_symm(x, dim), unvec_symm(y, dim)) != dot(x, y).
```

### References

[1] Boyd, S. and Vandenberghe, L.. *Convex optimization*. Cambridge university press, 2004.
"""
function unvec_symm(x, dim=isqrt(2length(x)))
    X = zeros(eltype(x), dim, dim)
    idx = 1
    for i in 1:dim
        for j in 1:i
            X[j,i] = X[i,j] = x[idx]
            idx += 1
        end
    end
    return X
end

"""
    vec_symm(X)

Returns a vectorized representation of a symmetric matrix `X`.
`vec(X) = (X11, X12, X22, X13, X23, X33, ..., Xkk)`

### Note on inner products

Note that the scalar product for the symmetric matrix in its vectorized form is
the sum of the pairwise product of the diagonal entries plus twice the sum of
the pairwise product of the upper diagonal entries; see [p. 634, 1].
Therefore, this transformation breaks inner products:
```
dot(vec_symm(X), vec_symm(Y)) != dot(X, Y).
```

### References

[1] Boyd, S. and Vandenberghe, L.. *Convex optimization*. Cambridge university press, 2004.

"""
function vec_symm(X)
    return X[LinearAlgebra.triu(trues(size(X)))]
end

"""
    projection_on_set(::DefaultDistance, v::AbstractVector{T}, ::MOI.ExponentialCone) where {T}

projection of vector `v` on closure of the exponential cone
i.e. `cl(Kexp) = {(x,y,z) | y e^(x/y) <= z, y>0 } U {(x,y,z)| x <= 0, y = 0, z >= 0}`.

References:
* [Proximal Algorithms, 6.3.4](https://web.stanford.edu/~boyd/papers/pdf/prox_algs.pdf)
by Neal Parikh and Stephen Boyd.
* [Projection, presolve in MOSEK: exponential, and power cones]
(https://docs.mosek.com/slides/2018/ismp2018/ismp-friberg.pdf) by Henrik Friberg
"""
function projection_on_set(::DefaultDistance, v::AbstractVector{T}, s::MOI.ExponentialCone) where {T}
    _check_dimension(v, s)

    if _in_exp_cone(v; dual=false)
        return v
    end
    if _in_exp_cone(-v; dual=true)
        # if in polar cone Ko = -K*
        return zeros(T, 3)
    end
    if v[1] <= 0 && v[2] <= 0
        return [v[1]; 0.0; max(v[3],0)]
    end

    return _exp_cone_proj_case_4(v)
end

function _in_exp_cone(v::AbstractVector{T}; dual=false, tol=1e-8) where {T}
    if dual
        return (
            (isapprox(v[1], 0, atol=tol) && v[2] >= 0 && v[3] >= 0) ||
            (v[1] < 0 && v[1]*exp(v[2]/v[1]) + ℯ*v[3] >= tol)
        )
    else
        return (
            (v[1] <= 0 && isapprox(v[2], 0, atol=tol) && v[3] >= 0) ||
            (v[2] > 0 && v[2] * exp(v[1] / v[2]) - v[3] <= tol)
        )
    end
end

function _exp_cone_proj_case_4(v::AbstractVector{T}) where {T}
    # Ref: https://docs.mosek.com/slides/2018/ismp2018/ismp-friberg.pdf, p47-48
    # Thm: h(x) is smooth, strictly increasing, and changes sign on domain
    r, s, t = v[1], v[2], v[3]
    h(x) = (((x-1)*r + s) * exp(x) - (r - x*s)*exp(-x))/(x^2 - x + 1) - t

    # Note: won't both be Inf by case 3 of projection
    lb = r > 0 ? 1 - s/r : -Inf
    ub = s > 0 ? r/s : Inf

    # Deal with ±Inf bounds
    if isinf(lb)
        lb = min(ub-0.125, -0.125)
        for _ in 1:10
            h(lb) < 0 && break
            ub = lb
            lb *= 2
        end
    end
    if isinf(ub)
        ub = max(lb+0.125, 0.125)
        for _ in 1:10
            h(ub) > 0 && break
            lb = ub
            ub *= 2
        end
    end

    # Check bounds
    if !(h(lb) < 0 && h(ub) > 0)
        error("Failure to find bracketing interval for exp cone projection.")
    end

    x, code = _bisection(h, lb, ub)
    if code > 0
        error("Failured to solve root finding problem in exp cone projection")
    end

    return ((x - 1)*r + s)/(x^2 - x + 1) * [x; 1.0; exp(x)]
end

"""
    projection_on_set(::DefaultDistance, v::AbstractVector{T}, ::MOI.DualExponentialCone) where {T}

projection of vector `v` on the dual exponential cone
i.e. `Kexp^* = {(u,v,w) | u < 0, -u*exp(v/u) <= ew } U {(u,v,w)| u == 0, v >= 0, w >= 0}`.

References:
* [Proximal Algorithms, 6.3.4](https://web.stanford.edu/~boyd/papers/pdf/prox_algs.pdf)
by Neal Parikh and Stephen Boyd.
* [Projection, presolve in MOSEK: exponential, and power cones](https://docs.mosek.com/slides/2018/ismp2018/ismp-friberg.pdf)
by Henrik Friberg
"""
function projection_on_set(d::DefaultDistance, v::AbstractVector{T}, ::MOI.DualExponentialCone) where {T}
    return v + projection_on_set(d, -v, MOI.ExponentialCone())
end

"""
    projection_on_set(::DefaultDistance, v::AbstractVector{T}, ::MOI.PowerCone) where {T}

projection of vector `v` on the power cone
i.e. `K = {(x,y,z) | x^a * y^(1-a) >= |z|, x>=0, y>=0}`.

References:
* [Differential properties of Euclidean projection onto power cone]
(https://link.springer.com/article/10.1007/s00186-015-0514-0), Prop 2.2
"""
function projection_on_set(::DefaultDistance, v::AbstractVector{T}, s::MOI.PowerCone) where {T}
    _check_dimension(v, s)

    if _in_pow_cone(v, s)
        return v
    end
    if _in_pow_cone(-v, MOI.dual_set(s))
        # if in polar cone Ko = -K*
        return zeros(T, 3)
    end
    if abs(v[3]) <= 1e-10
        return [max(v[1],0), max(v[2],0), 0]
    end

    _, proj4 = _solve_system_pow_cone(v, s)
    return proj4
end

function _in_pow_cone(v::AbstractVector{T}, cone::MOI.PowerCone; tol=1e-10) where {T}
    α = cone.exponent
    return v[1] >= 0 && v[2] >= 0 && tol + v[1]^α * v[2]^(1-α) >= abs(v[3])
end

function _in_pow_cone(v::AbstractVector{T}, cone::MOI.DualPowerCone; tol=1e-10) where {T}
    α = cone.exponent
    return (
        v[1] >= 0 && v[2] >=0 && tol + (v[1])^α * (v[2])^(1-α) >= α^α * (1-α)^(1-α) * abs(v[3])
    )
end

"""
    _solve_system_pow_cone(v::AbstractVector{T}, s::MOI.PowerCone) where {T}

Solves the system in [1, Proposition 2.2] to determine projection.
Returns tuple `(r, proj)`:
* `r` such that `Phi(r) = 0` and `0 < r < abs(v[3])`.
* `proj` is the projection from case 4 of the power cone

References:
[1]. [Differential properties of Euclidean projection onto power cone]
(https://link.springer.com/article/10.1007/s00186-015-0514-0), Prop 2.2
"""
function _solve_system_pow_cone(v::AbstractVector{T}, s::MOI.PowerCone; max_iters=500, tol=1e-10) where {T}
    x, y, z = v
    α = s.exponent
    Phi_prod(xi,αi,z,r) = max(xi + sqrt(xi^2 + 4*αi*r*(abs(z) - r)), 1e-12)
    Phi(r) = 0.5*(Phi_prod(x,α,z,r)^α * Phi_prod(y,1-α,z,r)^(1-α)) - r
    Phi(r,px,py) = 0.5*(px^α * py^(1-α)) - r
    dPhi_prod_dr(xi,αi,z,r,px) = 2*αi*(abs(z) - 2r) / (px - xi)
    dPhi_dr(r,phi,px,py,dpx,dpy) = (phi+r)*(α*dpx/px + (1-α)*dpy/py) - 1

    # Solve with Newton method
    # Start Newton at |z|/2. Sol in set (0, |z|)
    px, py = zero(T), zero(T)
    r = abs(z) / 2
    for ii in 1:max_iters
        px = Phi_prod(x, α, z, r)
        py = Phi_prod(y, 1-α, z, r)
        phi = Phi(r, px, py)

        abs(phi) < tol && break

        dpx = dPhi_prod_dr(x, α, z, r, px)
        dpy = dPhi_prod_dr(y, 1-α, z, r, py)
<<<<<<< HEAD
        dphi = dPhi_dr(r,phi,px,py,dpx,dpy)
=======
        dphi = dPhi_dr(r, phi, px, py, dpx, dpy)
>>>>>>> 678557d8

        # Newton step, bounded to interval
        r = min(max(r - phi/dphi, 0), abs(z))

        ii == max_iters && @warn("Maximum iterations hit on power cone proj")
    end

    return r, [0.5*px, 0.5*py, sign(z)*r]
end

"""
    projection_on_set(::DefaultDistance, v::AbstractVector{T}, ::MOI.PowerCone) where {T}

projection of vector `v` on the dual power cone
i.e. `K_pow^* = {(u,v,w) | (u/a)^a * (v/(1-a))^(1-a) >= |w|, u>=0, v>=0}`.

References:
* [Differential properties of Euclidean projection onto power cone]
(https://link.springer.com/article/10.1007/s00186-015-0514-0), Prop 2.2
"""
function projection_on_set(d::DefaultDistance, v::AbstractVector{T}, s::MOI.DualPowerCone) where {T}
    return v + projection_on_set(d, -v, MOI.PowerCone(s.exponent))
end


"""
    projection_on_set(::DefaultDistance, v::AbstractVector{T}, sets::Array{<:MOI.AbstractSet})

Projection onto `sets`, a product of sets
"""
function projection_on_set(::DefaultDistance, v::AbstractVector{T}, sets::Array{<:MOI.AbstractSet}) where {T}
    length(v) == length(sets) || throw(DimensionMismatch("Mismatch between value and set"))
    return reduce(vcat, (projection_on_set(DefaultDistance(), v[i], sets[i]) for i in eachindex(sets)))
end

"""
    projection_gradient_on_set(::DefaultDistance, v::AbstractVector{T}, ::MOI.Zeros) where {T}

derivative of projection of vector `v` on zero cone i.e. K = {0}^n
"""
function projection_gradient_on_set(::DefaultDistance, v::AbstractVector{T}, ::MOI.Zeros) where {T}
    return FillArrays.Zeros(length(v), length(v))
end

"""
    projection_gradient_on_set(::DefaultDistance, v::AbstractVector{T}, ::MOI.Reals) where {T}

derivative of projection of vector `v` on real cone i.e. K = R^n
"""
function projection_gradient_on_set(::DefaultDistance, v::AbstractVector{T}, ::MOI.Reals) where {T}
    return LinearAlgebra.Diagonal(ones(length(v)))
end

"""
    projection_gradient_on_set(::DefaultDistance, v::T, ::MOI.EqualTo)
"""
function projection_gradient_on_set(::DefaultDistance, ::T, ::MOI.EqualTo) where {T}
    return zero(T)
end

function projection_gradient_on_set(::DefaultDistance, v::T, s::MOI.LessThan) where {T}
    return oneunit(T) * (v <= MOI.constant(s))
end

function projection_gradient_on_set(::DefaultDistance, v::T, s::MOI.GreaterThan) where {T}
    return oneunit(T) * (v >= MOI.constant(s))
end

"""
    projection_gradient_on_set(::DefaultDistance, v::AbstractVector{T}, ::MOI.Nonnegatives) where {T}

derivative of projection of vector `v` on Nonnegative cone i.e. K = R^n+
"""
function projection_gradient_on_set(::DefaultDistance, v::AbstractVector{T}, ::MOI.Nonnegatives) where {T}
    y = (sign.(v) .+ one(T))/2
    return LinearAlgebra.Diagonal(y)
end

"""
    projection_gradient_on_set(::DefaultDistance, v::AbstractVector{T}, ::MOI.Nonpositives) where {T}

derivative of projection of vector `v` on Nonpositives cone i.e. K = R^n-
"""
function projection_gradient_on_set(::DefaultDistance, v::AbstractVector{T}, ::MOI.Nonpositives) where {T}
    y = (-sign.(v) .+ one(T))/2
    return LinearAlgebra.Diagonal(y)
end

"""
    projection_gradient_on_set(::NormedEpigraphDistance{p}, v::AbstractVector{T}, ::MOI.SecondOrderCone) where {T}

derivative of projection of vector `v` on second order cone i.e. K = {(t, x) ∈ R+ × Rn |  ||x|| ≤ t }
"""
function projection_gradient_on_set(::NormedEpigraphDistance{p}, v::AbstractVector{T}, ::MOI.SecondOrderCone) where {p,T}
    n = length(v)
    t = v[1]
    x = v[2:n]
    norm_x = LinearAlgebra.norm(x, p)
    if norm_x <= t
        return Matrix{T}(LinearAlgebra.I,n,n)
    elseif norm_x <= -t
        return zeros(T, n, n)
    end
    result = [
        norm_x     x';
        x          (norm_x + t)*Matrix{T}(LinearAlgebra.I,n-1,n-1) - (t/(norm_x^2))*(x*x')
    ]
    result /= (2 * norm_x)
    return result
end

function projection_gradient_on_set(::DefaultDistance, v::AbstractVector{T}, cone::MOI.SecondOrderCone) where {T}
    return projection_gradient_on_set(NormedEpigraphDistance{2}(), v, cone)
end

"""
    projection_gradient_on_set(::DefaultDistance, v::AbstractVector{T}, cone::MOI.PositiveSemidefiniteConeTriangle) where {T}

derivative of projection of vector `v` on positive semidefinite cone i.e. K = S^n⨥
"""
function projection_gradient_on_set(::DefaultDistance, v::AbstractVector{T}, ::MOI.PositiveSemidefiniteConeTriangle) where {T}
    n = length(v)
    dim = isqrt(2n)
    X = unvec_symm(v, dim)
    λ, U = LinearAlgebra.eigen(X)
    Tp = promote_type(T, Float64)

    # if all the eigenvalues are >= 0
    if all(λi ≥ zero(λi) for λi in λ)
        return Matrix{Tp}(LinearAlgebra.I, n, n)
    end

    # k is the number of negative eigenvalues in X minus ONE
    k = count(λi < 1e-4 for λi in λ)

    y = zeros(Tp, n)
    D = zeros(Tp, n, n)

    for idx in 1:n
        # set eigenvector
        y[idx] = 1

        # defining matrix B
        X̃ = unvec_symm(y, dim)
        B = U' * X̃ * U

        for i in 1:size(B)[1] # do the hadamard product
            for j in 1:size(B)[2]
                if (i <= k && j <= k)
                    @inbounds B[i, j] = 0
                elseif (i > k && j <= k)
                    λpi = max(λ[i], zero(Tp))
                    λmj = -min(λ[j], zero(Tp))
                    @inbounds B[i, j] *= λpi / (λmj + λpi)
                elseif (i <= k && j > k)
                    λmi = -min(λ[i], zero(Tp))
                    λpj = max(λ[j], zero(Tp))
                    @inbounds B[i, j] *= λpj / (λmi + λpj)
                end
            end
        end
        @inbounds D[idx, :] = vec_symm(U * B * U')
        # reset eigenvector
        @inbounds y[idx] = 0
    end
    return D
end

"""
    projection_gradient_on_set(::DefaultDistance, v::AbstractVector{T}, ::MOI.ExponentialCone) where {T}

derivative of projection of vector `v` on closure of the exponential cone,
i.e. `cl(Kexp) = {(x,y,z) | y e^(x/y) <= z, y>0 } U {(x,y,z)| x <= 0, y = 0, z >= 0}`.

References:
* [Solution Refinement at Regular Points of Conic Problems](https://stanford.edu/~boyd/papers/cone_prog_refine.html)
by Enzo Busseti, Walaa M. Moursi, and Stephen Boyd
"""
function projection_gradient_on_set(::DefaultDistance, v::AbstractVector{T}, s::MOI.ExponentialCone) where {T}
    _check_dimension(v, s)
    Ip(z) = z >= 0 ? 1 : 0

    if _in_exp_cone(v; dual=false)
        return Matrix{T}(I, 3, 3)
    end
    if _in_exp_cone(-v; dual=true)
        # if in polar cone Ko = -K*
        return zeros(T, 3, 3)
    end
    if v[1] <= 0 && v[2] <= 0
        return LinearAlgebra.diagm(0 => T[1, Ip(v[2]), Ip(v[3])])
    end

    z1, z2, z3 = _exp_cone_proj_case_4(v)
    nu = z3 - v[3]
    rs = z1/z2
    exp_rs = exp(rs)

    mat = inv([
        1+nu*exp_rs/z2     -nu*exp_rs*rs/z2       0     exp_rs;
        -nu*exp_rs*rs/z2   1+nu*exp_rs*rs^2/z2    0     (1-rs)*exp_rs;
        0                  0                      1     -1
        exp_rs             (1-rs)*exp_rs          -1    0
    ])
    return mat[1:3,1:3]
end

"""
    projection_gradient_on_set(::DefaultDistance, v::AbstractVector{T}, ::MOI.DualExponentialCone) where {T}

derivative of projection of vector `v` on the dual exponential cone,
i.e. `Kexp^* = {(u,v,w) | u < 0, -u*exp(v/u) <= ew } U {(u,v,w)| u == 0, v >= 0, w >= 0}`.

References:
* [Solution Refinement at Regular Points of Conic Problems]
(https://stanford.edu/~boyd/papers/cone_prog_refine.html)
by Enzo Busseti, Walaa M. Moursi, and Stephen Boyd
"""
function projection_gradient_on_set(d::DefaultDistance, v::AbstractVector{T}, ::MOI.DualExponentialCone) where {T}
    # from Moreau decomposition: x = P_K(x) + P_-K*(x)
    return I - projection_gradient_on_set(d, -v, MOI.ExponentialCone())
end

"""
    projection_gradient_on_set(d::DefaultDistance, v::AbstractVector{T}, ::MOI.PowerCone) where {T}

derivative of projection of vector `v` on the power cone
i.e. `K = {(x,y,z) | x^a * y^(1-a) >= |z|, x>=0, y>=0}`.

References:
* [Differential properties of Euclidean projection onto power cone]
(https://link.springer.com/article/10.1007/s00186-015-0514-0), Theorem 3.1
"""
function projection_gradient_on_set(::DefaultDistance, v::AbstractVector{T}, s::MOI.PowerCone) where {T}
    _check_dimension(v, s)

    if _in_pow_cone(v, s)
        return Matrix{T}(I, 3, 3)
    end
    if _in_pow_cone(-v, MOI.dual_set(s))
        # if in polar cone Ko = -K*
        return zeros(T, 3, 3)
    end
    if abs(v[3]) <= 1e-8
        return _pow_cone_∇proj_case_3(v, s)
    end

    x, y, z = v
    α = s.exponent
    # # This handles the case where v[3]/norm(v) is small.
    #   Phi(eps()) ≈ -r
    #   Phi_prod(x, α, z, eps()) ≈ x + |x| = 2*max(x, 0)
    #   => this gets to case 3 in the limit
    # if (x < 0 || y < 0) && abs(z) <= 1e-2*norm(v)*(0.5 - abs(0.5 - α))
    #     r = eps()
    # else
    #     r, _ = _solve_system_pow_cone(v, s)
    # end

    r, _ = _solve_system_pow_cone(v, s)
    za = abs(z)
    gx = sqrt(x^2 + 4*α*r*(za - r))
    gy = sqrt(y^2 + 4*(1-α)*r*(za - r))
    fx = 0.5*(x + gx)
    fy = 0.5*(y + gy)

    β = 1-α
    K = -(α*x/gx + β*y/gy)
    L = 2*(za - r) / (za + (za - 2r) * -K)
    J_ii(w, γ, g) = 0.5 + w/2g + γ^2*(za - 2r)*r*L/g^2
    J_ij = α*β*(za - 2r)*r*L/(gx*gy)
    J = [
        J_ii(x, α, gx)      J_ij                sign(z)*α*r*L/gx;
        J_ij                J_ii(y, β, gy)      sign(z)*β*r*L/gy;
        sign(z)*α*r*L/gx    sign(z)*β*r*L/gy    r/za*(1+K*L)
    ]
    return J
end

function _pow_cone_∇proj_case_3(v::AbstractVector{T}, s::MOI.PowerCone) where {T}
    x = [v[1]; v[2]]
    αs = [s.exponent; 1-s.exponent]

    if sum(αs[x .> 0]) > sum(αs[x .< 0])
        d = 1
    elseif sum(αs[x .> 0]) < sum(αs[x .< 0])
        d = 0
    else
        num = reduce(*, (-x[x .< 0]).^αs[x .< 0])
        denom = reduce(*, x[x .> 0].^αs[x .> 0]) * reduce(*, αs[x .< 0].^αs[x .< 0])
        d = 1/((num/denom)^2 + 1)
    end
    return LinearAlgebra.diagm(0 => T[v[1] > 0, v[2] > 0, d])
end

"""
    projection_gradient_on_set(d::DefaultDistance, v::AbstractVector{T}, ::MOI.DualPowerCone) where {T}

derivative of projection of vector `v` on the dual power cone
i.e. `K_pow^* = {(u,v,w) | (u/a)^a * (v/(1-a))^(1-a) >= |w|, u>=0, v>=0}`.

References:
* [Differential properties of Euclidean projection onto power cone]
(https://link.springer.com/article/10.1007/s00186-015-0514-0), Theorem 3.1
"""
function projection_gradient_on_set(d::DefaultDistance, v::AbstractVector{T}, s::MOI.DualPowerCone) where {T}
    # from Moreau decomposition: x = P_K(x) + P_-K*(x)
    return I - projection_gradient_on_set(d, -v, MOI.dual_set(s))
end

"""
    projection_gradient_on_set(::DefaultDistance, v::AbstractVector{T}, sets::Array{<:MOI.AbstractSet})

Derivative of the projection of vector `v` on product of `sets`
projection_gradient_on_set[i,j] = ∂projection_on_set[i] / ∂v[j] where `projection_on_set` denotes projection of `v` on `cone`

Find expression of projections on cones and their derivatives here: https://stanford.edu/~boyd/papers/pdf/cone_prog_refine.pdf
"""
function projection_gradient_on_set(::DefaultDistance, v::AbstractVector{T}, sets::Array{<:MOI.AbstractSet}) where {T}
    length(v) == length(sets) || throw(DimensionMismatch("Mismatch between value and set"))
    return BlockDiagonal([projection_gradient_on_set(DefaultDistance(), v[i], sets[i]) for i in eachindex(sets)])
end<|MERGE_RESOLUTION|>--- conflicted
+++ resolved
@@ -327,11 +327,7 @@
 
         dpx = dPhi_prod_dr(x, α, z, r, px)
         dpy = dPhi_prod_dr(y, 1-α, z, r, py)
-<<<<<<< HEAD
-        dphi = dPhi_dr(r,phi,px,py,dpx,dpy)
-=======
         dphi = dPhi_dr(r, phi, px, py, dpx, dpy)
->>>>>>> 678557d8
 
         # Newton step, bounded to interval
         r = min(max(r - phi/dphi, 0), abs(z))
