--- conflicted
+++ resolved
@@ -17,14 +17,9 @@
 ChainRulesCore = "1"
 FillArrays = "0.12"
 FiniteDifferences = "0.12"
-<<<<<<< HEAD
-MathOptInterface = "0.9"
-julia = "1.5"
-=======
 MathOptInterface = "0.10"
 StaticArrays = "1.1"
 julia = "1"
->>>>>>> a449c4b1
 
 [extras]
 ChainRulesTestUtils = "cdddcdb0-9152-4a09-a978-84456f9df70a"
