--- conflicted
+++ resolved
@@ -5,7 +5,6 @@
 using MathOptSetDistances
 const MOD = MathOptSetDistances
 
-<<<<<<< HEAD
 using FiniteDifferences
 using LinearAlgebra
 
@@ -13,8 +12,6 @@
 const ffdm = FiniteDifferences.forward_fdm(5, 1)
 const cfdm = FiniteDifferences.central_fdm(5,1)
 
-=======
->>>>>>> a449c4b1
 import ChainRulesCore
 const CRC = ChainRulesCore
 import FillArrays
