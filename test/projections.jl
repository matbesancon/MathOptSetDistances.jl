<<<<<<< HEAD
using JuMP, SCS, Hypatia
=======
using MathOptInterface, SCS
>>>>>>> 6ca5e90b

@testset "Test projections distance on vector sets" begin
    for n in [1, 10] # vector sizes
        v = rand(n)
        for s in (MOI.Zeros(n), MOI.Nonnegatives(n), MOI.Nonpositives(n), MOI.Reals(n))
            πv = MOD.projection_on_set(DD, v, s)
            @test MOD.distance_to_set(DD, πv, s) ≈ 0 atol=eps(Float64)
        end
    end
end

@testset "Test projection distance on scalar sets" begin
    v = 5 * randn()
    for s in (MOI.EqualTo(v), MOI.LessThan(v), MOI.GreaterThan(v))
        @test MOD.distance_to_set(DD, v, s) ≈ 0 atol=eps(Float64)
        @test MOD.projection_on_set(DD, v, s) ≈ v
        vm = -v
        πvm = MOD.projection_on_set(DD, vm, s)
        if vm < 0 && !isa(s, MOI.LessThan)
            @test MOD.distance_to_set(DD, vm, s) > 0
            @test abs(vm - πvm) ≈ MOD.distance_to_set(DD, vm, s)
        elseif vm > 0 && !isa(s, MOI.GreaterThan)
            @test MOD.distance_to_set(DD, vm, s) > 0
            @test abs(vm - πvm) ≈ MOD.distance_to_set(DD, vm, s)
        end
    end
end

@testset "Trivial projection on vector cones" begin
    #testing POS
    @test MOD.projection_on_set(DD, -ones(5), MOI.Nonnegatives(5)) ≈ zeros(5)
    @test MOD.projection_on_set(DD, ones(5), MOI.Nonnegatives(5)) ≈ ones(5)
    @test MOD.projection_on_set(DD, -ones(5), MOI.Nonpositives(5)) ≈ -ones(5)
    @test MOD.projection_on_set(DD, ones(5), MOI.Nonpositives(5)) ≈ zeros(5)
end

@testset "Trivial projection gradient on vector cones" begin
    #testing POS
    @test MOD.projection_gradient_on_set(DD, -ones(5), MOI.Nonnegatives(5)) ≈ zeros(5,5)
    @test MOD.projection_gradient_on_set(DD, ones(5), MOI.Nonnegatives(5)) ≈  Matrix{Float64}(LinearAlgebra.I, 5, 5)
    @test MOD.projection_gradient_on_set(DD, -ones(5), MOI.Nonpositives(5)) ≈ Matrix{Float64}(LinearAlgebra.I, 5, 5)
    @test MOD.projection_gradient_on_set(DD, ones(5), MOI.Nonpositives(5)) ≈ zeros(5,5)

    # testing SOC
    @test MOD.projection_gradient_on_set(DD, [1.0; ones(1)], MOI.SecondOrderCone(1)) ≈ [1.0  0.0;
                                                                                        0.0  1.0]
    @test MOD.projection_gradient_on_set(DD, [0.0; ones(4)], MOI.SecondOrderCone(4)) ≈ [0.5   0.25  0.25  0.25  0.25;
                                                                                        0.25  0.5   0.0   0.0   0.0;
                                                                                        0.25  0.0   0.5   0.0   0.0;
                                                                                        0.25  0.0   0.0   0.5   0.0;
                                                                                        0.25  0.0   0.0   0.0   0.5]

    # testing SDP trivial
    # eye4 = Matrix{Float64}(LinearAlgebra.I, 4, 4)
    eye4 = [1.0, 0.0, 1.0, 0.0, 0.0, 1.0, 0.0, 0.0, 0.0, 1.0]  # symmetrical PSD triangle format
    eye10 = Matrix{Float64}(LinearAlgebra.I, 10, 10)
    @test MOD.projection_gradient_on_set(DD, eye4, MOI.PositiveSemidefiniteConeTriangle(4)) ≈ eye10
end

@testset "Non-trivial joint projection" begin
    c2 = MOI.SecondOrderCone(5)
    v1 = rand(Float64, 10)
    v2 = rand(Float64, 5)
    c1 = MOI.PositiveSemidefiniteConeTriangle(5)
    output_1 = MOD.projection_on_set(DD, v1, c1)
    output_2 = MOD.projection_on_set(DD, v2, c2)
    output_joint = MOD.projection_on_set(DD, [v1, v2], [c1, c2])
    @test output_joint ≈ [output_1; output_2]
end

@testset "Non-trivial block projection gradient" begin
    v1 = rand(Float64, 15)
    v2 = rand(Float64, 5)
    c1 = MOI.PositiveSemidefiniteConeTriangle(6)
    c2 = MOI.SecondOrderCone(5)

    output_1 = MOD.projection_gradient_on_set(DD, v1, c1)
    output_2 = MOD.projection_gradient_on_set(DD, v2, c2)
    output_joint = MOD.projection_gradient_on_set(DD, [v1, v2], [c1, c2])
    @test output_joint ≈ BlockDiagonal([output_1, output_2])
end


@testset "Exponential Cone Projections" begin
    function det_case_exp_cone(v; dual=false)
        v = dual ? -v : v
        if MOD.distance_to_set(DD, v, MOI.ExponentialCone()) < 1e-8
            return 1
        elseif MOD.distance_to_set(DD, -v, MOI.DualExponentialCone()) < 1e-8
            return 2
        elseif v[1] <= 0 && v[2] <= 0 #TODO: threshold here??
            return 3
        else
            return 4
        end
    end

    function _test_proj_exp_cone_help(x, tol; dual=false)
        cone = dual ? MOI.DualExponentialCone() : MOI.ExponentialCone()
        px = MOD.projection_on_set(DD, x, cone)

        # Tests for big numbers -- use optimality conditions
        if maximum(abs.(x)) > exp(9)
            proj = dual ? px - x : px
            pdx = dual ? -x - proj : x - proj
            ortho = abs(dot(proj, pdx)) / norm(x)
            if ortho >= tol || !MOD._in_exp_cone(proj, tol=tol)
                error("x = $x,\npx = $px,\npdx = $pdx,\northogonality: $ortho")
            end
            return true
        end

        model = MOI.instantiate(SCS.Optimizer, with_bridge_type = Float64)
        z = MOI.add_variables(model, 3)
        t = MOI.add_variable(model)

        MOI.set(model, MOI.RawOptimizerAttribute("eps_abs"), 1e-10)
        MOI.set(model, MOI.RawOptimizerAttribute("eps_rel"), 1e-10)
        MOI.set(model, MOI.RawOptimizerAttribute("max_iters"), 10_000)
        MOI.set(model, MOI.RawOptimizerAttribute("verbose"), 0)

        MOI.set(
            model,
            MOI.ObjectiveFunction{MOI.ScalarAffineFunction{Float64}}(),
            1.0 * t,
        )
        MOI.set(model, MOI.ObjectiveSense(), MOI.MIN_SENSE)

        MOI.add_constraint(
            model,
            MOI.VectorOfVariables(z),
            cone,
        )

        MOI.add_constraint(
            model,
            sum((1.0 * z[i] - x[i])^2 for i in 1:3) - t,
            MOI.LessThan(0.0),
        )

        MOI.optimize!(model)

        z_star = MOI.get.(model, MOI.VariablePrimal(), z)

        if !isapprox(px, z_star, atol=tol)
            error("Exp cone projection failed:\n x = $x\nMOD: $px\nMOI-SCS: $z_star
                   norm: $(norm(px - z_star))")
            return false
       end
       return true
    end

    Random.seed!(0)
<<<<<<< HEAD
    tol = 1e-5
=======
    tol = 1e-4
>>>>>>> 6ca5e90b
    case_p = zeros(4)
    case_d = zeros(4)
    exponents = [10, 20]
    domain = [-exp.(exponents); 0.0; exp.(exponents)]
    x = randn(3)
    @inferred MOD.projection_on_set(DD, x, MOI.ExponentialCone())
    @inferred MOD.projection_on_set(DD, x, MOI.DualExponentialCone())
    for (x1, x2, x3) in Iterators.product(domain, domain, domain)
        # x = randn(3)
        x = [x1, x2, x3]

        case_p[det_case_exp_cone(x; dual=false)] += 1
        @test _test_proj_exp_cone_help(x, tol; dual=false)

        case_d[det_case_exp_cone(x; dual=true)] += 1
        @test _test_proj_exp_cone_help(x, tol; dual=true)

        x = randn(3)
        case_p[det_case_exp_cone(x; dual=false)] += 1
        @test _test_proj_exp_cone_help(x, tol; dual=false)

        case_d[det_case_exp_cone(x; dual=true)] += 1
        @test _test_proj_exp_cone_help(x, tol; dual=true)
    end
    @test all(case_p .> 0) && all(case_d .> 0)
end

@testset "Power Cone Projections" begin
    function det_case_pow_cone(x, α; dual=false)
        v = dual ? -x : x
        s = MOI.PowerCone(α)
        if MOD._in_pow_cone(v, s)
            return 1
        elseif MOD._in_pow_cone(v, MOI.dual_set(s))
            return 2
        elseif abs(v[3]) <= 1e-8
            return 3
        else
            return 4
        end
    end

    function _test_proj_pow_cone_help(x, α, tol; dual=false)
        cone = dual ? MOI.DualPowerCone(α) : MOI.PowerCone(α)
        model = Model(Hypatia.Optimizer)
        MOI.set(model, MOI.Silent(), true)
        @variable(model, z[1:3])
        @variable(model, t)
        @objective(model, Min, t)
        @constraint(model, sum((x-z).^2) <= t)
        @constraint(model, z in cone)
        optimize!(model)
        z_star = value.(z)
        px = MOD.projection_on_set(DD, x, cone)
        if !isapprox(px, z_star, atol=tol)
            error("x = $x\nα = $α\nnorm = $(norm(px - z_star))\npx=$px\ntrue=$z_star")
            return false
       end
       if !MOD._in_pow_cone(px, cone, tol=tol)
           error("Not in power cone\nx = $x\nα = $α\nnorm = $(norm(px - z_star))\npx=$px\ntrue=$z_star")
           return false
       end
       return true
    end

    Random.seed!(0)
    n = 3
    atol = 5e-6
    case_p = zeros(4)
    case_d = zeros(4)
    for _ in 1:100
        x = randn(3)
        for α in [rand(0.05:0.05:0.95); 0.5]

            # Need to get some into case 3
            if rand(1:10) == 1
                x[3] = 0
            end

            case_p[det_case_pow_cone(x, α; dual=false)] += 1
            @test _test_proj_pow_cone_help(x, α, atol; dual=false)

            case_d[det_case_pow_cone(x, α; dual=true)] += 1
            @test _test_proj_pow_cone_help(x, α, atol; dual=true)
        end
    end
    @test all(case_p .> 0) && all(case_d .> 0)
end

@testset "Simplex projections" begin
    for n in (1, 2, 10)
        for _ in 1:10
            s = MOD.StandardSimplex(n, rand())
            sp = MOD.ProbabilitySimplex(n, rand())
            for _ in 1:5
                v = 10 * randn(n)
                p = MOD.projection_on_set(DD, v, s)
                @test all(p .>= 0)
                @test any(v .> 0) || sum(p) ≈ 0
                if sum(p) > 0
                    @test sum(p) <= s.radius + 10 * n * eps()
                end
                p = MOD.projection_on_set(DD, v, sp)
                @test all(p .>= 0)
                @test sum(p) ≈ sp.radius
                vu = rand(n)
                vu ./= sum(vu)
                vu .*= 0.9 * s.radius
                @test vu ≈ MOD.projection_on_set(DD, vu, s)
                vu ./= sum(vu)
                vu .*= 0.9 * sp.radius
                @test !≈(vu, MOD.projection_on_set(DD, vu, sp))
                vu ./= sum(vu)
                vu .*= sp.radius 
                @test ≈(vu, MOD.projection_on_set(DD, vu, sp))
            end
        end
    end
end<|MERGE_RESOLUTION|>--- conflicted
+++ resolved
@@ -1,8 +1,4 @@
-<<<<<<< HEAD
-using JuMP, SCS, Hypatia
-=======
-using MathOptInterface, SCS
->>>>>>> 6ca5e90b
+using MathOptInterface, SCS, Hypatia
 
 @testset "Test projections distance on vector sets" begin
     for n in [1, 10] # vector sizes
@@ -116,13 +112,14 @@
         end
 
         model = MOI.instantiate(SCS.Optimizer, with_bridge_type = Float64)
-        z = MOI.add_variables(model, 3)
-        t = MOI.add_variable(model)
+        MOI.set(model, MOI.Silent(), true)
 
         MOI.set(model, MOI.RawOptimizerAttribute("eps_abs"), 1e-10)
         MOI.set(model, MOI.RawOptimizerAttribute("eps_rel"), 1e-10)
         MOI.set(model, MOI.RawOptimizerAttribute("max_iters"), 10_000)
-        MOI.set(model, MOI.RawOptimizerAttribute("verbose"), 0)
+
+        z = MOI.add_variables(model, 3)
+        t = MOI.add_variable(model)
 
         MOI.set(
             model,
@@ -156,11 +153,7 @@
     end
 
     Random.seed!(0)
-<<<<<<< HEAD
-    tol = 1e-5
-=======
     tol = 1e-4
->>>>>>> 6ca5e90b
     case_p = zeros(4)
     case_d = zeros(4)
     exponents = [10, 20]
@@ -205,15 +198,39 @@
 
     function _test_proj_pow_cone_help(x, α, tol; dual=false)
         cone = dual ? MOI.DualPowerCone(α) : MOI.PowerCone(α)
-        model = Model(Hypatia.Optimizer)
+        model = MOI.instantiate(Hypatia.Optimizer, with_bridge_type = Float64)
+        # model = MOI.instantiate(SCS.Optimizer, with_bridge_type = Float64)
         MOI.set(model, MOI.Silent(), true)
-        @variable(model, z[1:3])
-        @variable(model, t)
-        @objective(model, Min, t)
-        @constraint(model, sum((x-z).^2) <= t)
-        @constraint(model, z in cone)
-        optimize!(model)
-        z_star = value.(z)
+
+        # MOI.set(model, MOI.RawOptimizerAttribute("eps_abs"), 1e-10)
+        # MOI.set(model, MOI.RawOptimizerAttribute("eps_rel"), 1e-10)
+        # MOI.set(model, MOI.RawOptimizerAttribute("max_iters"), 10_000)
+
+        z = MOI.add_variables(model, 3)
+        t = MOI.add_variable(model)
+
+        MOI.set(
+            model,
+            MOI.ObjectiveFunction{MOI.ScalarAffineFunction{Float64}}(),
+            1.0 * t,
+        )
+        MOI.set(model, MOI.ObjectiveSense(), MOI.MIN_SENSE)
+
+        MOI.add_constraint(
+            model,
+            MOI.VectorOfVariables(z),
+            cone,
+        )
+
+        MOI.add_constraint(
+            model,
+            sum((1.0 * z[i] - x[i])^2 for i in 1:3) - t,
+            MOI.LessThan(0.0),
+        )
+
+        MOI.optimize!(model)
+
+        z_star = MOI.get.(model, MOI.VariablePrimal(), z)
         px = MOD.projection_on_set(DD, x, cone)
         if !isapprox(px, z_star, atol=tol)
             error("x = $x\nα = $α\nnorm = $(norm(px - z_star))\npx=$px\ntrue=$z_star")
